--- conflicted
+++ resolved
@@ -86,20 +86,6 @@
   ""
   :group 'chrome)
 
-
-<<<<<<< HEAD
-(defvar chrome-single-instance t
-  "If non-nil, get all tabs from all windows from a single Chrome instance.
-This is the simplest and most common scenario requiring no extra
-configuration, but in the case where multiple Chrome instances are running,
-it is not possible to choose which one will be used.
-
-If nil, get all tabs from all windows belonging to all currently running
-Chrome instances.")
-
-
-=======
->>>>>>> bd34721a
 (defvar chrome-render-function #'chrome-render-tab
   "Function that renders a tab into a string for display.
 
